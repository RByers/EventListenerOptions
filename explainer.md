# Passive event listeners

Passive event listeners are a new feature [in the DOM spec](https://dom.spec.whatwg.org/#dom-eventlisteneroptions-passive) that enable developers to opt-in to better scroll performance by eliminating the need for scrolling to block on touch and wheel event listeners.  Developers can annotate touch and wheel listeners with `{passive: true}` to indicate that they will never invoke `preventDefault`.  This feature is [shipping in Chrome 51](https://www.chromestatus.com/features/5745543795965952) ([demo video](https://www.youtube.com/watch?v=NPM6172J22g)).

## The problem

Smooth scrolling performance is essential to a good experience on the web, especially on touch-based devices.
All modern browsers have a threaded scrolling feature to permit scrolling to run smoothly even when expensive
JavaScript is running, but this optimization is partially defeated by the need to wait for the results of
any `touchstart` and `touchmove` handlers, which may prevent the scroll entirely by calling [`preventDefault()`](http://www.w3.org/TR/touch-events/#the-touchstart-event) on the event. While there are particular scenarios where an author may indeed want to prevent scrolling, analysis indicates that the majority of touch event handlers on the web never actually
call `preventDefault()`, so browsers often block scrolling unneccesarily. For instance, in Chrome for Android 80% of the touch events that block scrolling never actually prevent it. 10% of these events add more than 100ms of delay to the start of scrolling, and a catastrophic delay of at least 500ms occurs in 1% of scrolls.

Many developers are surprised to learn that [simply adding an empty touch handler to their document](http://rbyers.github.io/janky-touch-scroll.html) can have a
significant negative impact on scroll performance.  Developers quite reasonably expect that the act of observing an event [should not have any side-effects](https://dom.spec.whatwg.org/#observing-event-listeners).

The fundamental problem here is not limited to touch events. [`wheel` events](https://w3c.github.io/uievents/#events-wheelevents)
suffer from an identical issue. In contrast, [pointer event handlers](https://w3c.github.io/pointerevents/) are
designed to never delay scrolling (though developers can declaratively suppress scrolling altogether with the `touch-action` CSS property), so do not suffer from this issue. Essentially the passive event listener proposal brings the performance properties of pointer events to touch and wheel events.

This proposal provides a way for authors to indicate at handler registration time whether the handler may call `preventDefault()` on the event (i.e. whether it needs an event that is [cancelable](https://dom.spec.whatwg.org/#dom-event-cancelable)). When no touch or wheel handlers at a particular point require a cancelable event, a user agent is free to start scrolling immediately without waiting for JavaScript.  That is, passive listeners are free from surprising performance side-effects.

## EventListenerOptions

<<<<<<< HEAD
First, we need a mechanism for attaching additional information to an event listener.  Today the `capture` argument to `addEventListener` is the closest example of something like this, but its usage is pretty opqaue:
=======
First, we need a mechanism for attaching additional information to an event listener.  Today the `capture` argument to `addEventListener` is the closest example of something like this, but its usage is pretty opaque:
>>>>>>> c7d34f1e

```javascript
  document.addEventListener('touchstart', handler, true);
```

[`EventListenerOptions`](https://dom.spec.whatwg.org/#dictdef-eventlisteneroptions) lets us write this more explicitly as:

```javascript
  document.addEventListener('touchstart', handler, {capture: true});
```

This is simply the new (extensible) syntax for existing behavior - specifying [whether you want the listener invoked during the capture phase or bubbling phase](http://javascript.info/tutorial/bubbling-and-capturing#capturing).

## Feature Detection

Because older browsers will interpret any object in the 3rd argument as a `true` value for the `capture` argument, it's important for developers to use feature detection or [a polyfill](https://github.com/WICG/EventListenerOptions/blob/gh-pages/EventListenerOptions.polyfill.js) when using this API, to avoid unforeseen results.  Feature detection for specific options can be done as follows:

```javascript
var supportsCaptureOption = false;
try {
  var opts = Object.defineProperty({}, 'capture', {
    get: function() {
      supportsCaptureOption = true;
    }
  });
  window.addEventListener("test", null, opts);
} catch (e) {}

function addEventListenerWithOptions(target, type, handler, options) {
  var optionsOrCapture = options;
  if (!supportsCaptureOption) {
    optionsOrCapture = options.capture;
  }
  target.addEventListener(type, handler, optionsOrCapture);
}
```

## Solution: the 'passive' option

Now that we have an extensible syntax for specifying options at event handler registration time, we can add a new `passive` option which declares up-front that the listener will never call `preventDefault()` on the event.  If it does, the user agent will just ignore the request (ideally generating at least a console warning), as it already does for events with `Event.cancelable=false`.  A developer can verify this by querying `Event.defaultPrevented` before and after calling `preventDefault()`.  Eg:

```javascript
  addEventListenerWithOptions(document, "touchstart", function(e) {
    console.log(e.defaultPrevented);  // will be false
    e.preventDefault();   // does nothing since the listener is passive
    console.log(e.defaultPrevented);  // still false
  }, {passive: true});
```

Now rather than having to block scrolling whenever there are any touch or wheel listener, the browser only needs to do this when there are *non-passive* listeners (see [TouchEvents spec](http://w3c.github.io/touch-events/#cancelability)).  `passive` listeners are free of performance side-effects.

**By marking a touch or wheel listener as `passive`, the developer is promising the handler won't call `preventDefault` to disable scrolling.**  This frees the browser up to respond to scrolling immediately without waiting for JavaScript, thus ensuring a reliably smooth scrolling experience for the user.

## Removing the need to cancel events

There are scenarios where an author may intentionally want to disable scrolling by cancelling touch or wheel events. These include:

 * Panning and zooming a map
 * Full-page/full-screen games
 
In these cases, the current browser behavior (which prevents scrolling optimization) is perfectly adequate, since scrolling itself is being prevented.

 However, in a number of common scenarios events don't need to block scrolling - for instance:
 
 * User activity monitoring which just wants to know when the user was last active
 * `touchstart` handlers that hide some active UI (like tooltips)
 * `touchstart` and `touchend` handlers that style UI elements (without suppressing the `click` event).
 
For these scenarios, the `passive` option can be added (with appropriate feature detection) without any other code changes, resulting in a significantly smoother scrolling experience.

There are a few more complicated scenarios where the handler only wants to suppress scrolling under certain conditions, such as:

 * Swiping horizontally to rotate a carousel, dismiss an item or reveal a drawer, while still permitting vertical scrolling.
   * In this case, use [touch-action](https://developer.mozilla.org/en-US/docs/Web/CSS/touch-action) to declaratively disable scrolling along one axis without having to call `preventDefault()`.
   * To continue to work correctly in all browsers, calls to `preventDefault` should be conditional on the lack of support for the particular `touch-action` rule being used (note that Safari 9 currently only supports `touch-action: manipulation`).
 * A UI element (like YouTube's volume slider) which slides on horizontal wheel events without changing the scrolling behavior on vertical wheel events. Since there is no equivalent of "touch-action" for wheel events, this case can only be implemented with non-passive wheel listeners.
 * Event delegation patterns where the code that adds the listener won't know if the consumer will cancel the event.
   * One option here is to do delegation separately for passive and non-passive listeners (as if they were different event types entirely).
   * It's also possible to leverage `touch-action` as above (treating Touch Events as you would [Pointer Events](https://w3c.github.io/pointerevents/).

## Debugging and measuring the benefit

See [this video](https://www.youtube.com/watch?v=6-D_3yx_KVI) for tips on how to use Chrome's Developer Tools to identify listeners that are blocking scrolling.  You can [monitor event timestamps](http://rbyers.net/scroll-latency.html) to measure scroll jank in the wild, and use [Chromium's tracing system](https://www.chromium.org/developers/how-tos/trace-event-profiling-tool) to look at the InputLatency records for scrolling when debugging.

The Chrome team is working on a proposal for both a [PerformanceTimeline API](https://code.google.com/p/chromium/issues/detail?id=543598) and more [DevTools features](https://code.google.com/p/chromium/issues/detail?id=520659) to help web developers get better visibility into this problem today.  

## Reducing and breaking up long-running JS is still critical

When a page exhibits substantial scroll jank, it's always an indication of an underlying peformance issue somewhere.  Passive event listeners do nothing to address these underlying issues, so we still strongly encourage developers to ensure that their application meets the [RAIL guidelines](https://developers.google.com/web/tools/chrome-devtools/profile/evaluate-performance/rail?hl=en) even on low-end devices.  If your site has logic that runs for >100ms at a time, it will still feel sluggish in response to taps / clicks.  Passive event listeners just allow developers to decouple the issue of having JS responsiveness reflected in scroll performance from the desire to monitor input events.  In particular, developers of third-party analytics libraries can now have some confidence that their use of light-weight event listeners will not fundamentally change the observed performance characteristics of any page using their code.

## Further reading and discussion

See the links [here](https://github.com/WICG/EventListenerOptions) for more details.  For questions or concerns, feel free to [file issues on this repo](https://github.com/WICG/EventListenerOptions/issues), or reach out to [@RickByers](https://twitter.com/RickByers/).<|MERGE_RESOLUTION|>--- conflicted
+++ resolved
@@ -21,11 +21,7 @@
 
 ## EventListenerOptions
 
-<<<<<<< HEAD
-First, we need a mechanism for attaching additional information to an event listener.  Today the `capture` argument to `addEventListener` is the closest example of something like this, but its usage is pretty opqaue:
-=======
 First, we need a mechanism for attaching additional information to an event listener.  Today the `capture` argument to `addEventListener` is the closest example of something like this, but its usage is pretty opaque:
->>>>>>> c7d34f1e
 
 ```javascript
   document.addEventListener('touchstart', handler, true);
